import re
import datetime
import subprocess

import numpy as np

OBLIQUITY = 23.441884 # degrees
OBLIQRAD = np.deg2rad(OBLIQUITY) # radians

hms_re = re.compile(r'^(?P<sign>[-+])?(?P<hour>\d{1,2}):(?P<min>\d{2})' \
                     r'(?::(?P<sec>\d{2}(?:.\d+)?))?$')
dms_re = re.compile(r'^(?P<sign>[-+])?(?P<deg>\d{2}):(?P<min>\d{2})' \
                     r'(?::(?P<sec>\d{2}(?:.\d+)?))?$')
date_re = re.compile(r'^(?P<year>\d{4})(?P<sep>[-/ ]?)(?P<month>\d{2})(?P=sep)(?P<day>\d{2})$')


def hmsstr_to_deg(hmsstr):
    """Convert HH:MM:SS.SS sexigesimal string to degrees.
    """
    hmsstr = np.atleast_1d(hmsstr)
    hours = np.zeros(hmsstr.size)

    for i,s in enumerate(hmsstr):
        # parse string using regular expressions
        match = hms_re.match(s)
        if match is None:
            warnings.warn("Input is not a valid sexigesimal string: %s" % s)
            hours[i] = np.nan
            continue
        d = match.groupdict(0) # default value is 0

        # Check sign of hms string
        if d['sign'] == '-':
            sign = -1
        else:
            sign = 1
        
        hour = float(d['hour']) + \
                float(d['min'])/60.0 + \
                float(d['sec'])/3600.0

        hours[i] = sign*hour

    return hours*15


def dmsstr_to_deg(dmsstr):
    """Convert DD:MM:SS.SS sexigesimal string to degrees.
    """
    dmsstr = np.atleast_1d(dmsstr)
    degs = np.zeros(dmsstr.size)

    for i,s in enumerate(dmsstr):
        # parse string using regular expressions
        match = dms_re.match(s)
        if match is None:
            warnings.warn("Input is not a valid sexigesimal string: %s" % s)
            degs[i] = np.nan
            continue
        d = match.groupdict(0) # default value is 0

        # Check sign of dms string
        if d['sign'] == '-':
            sign = -1
        else:
            sign = 1
        
        deg = float(d['deg']) + \
                float(d['min'])/60.0 + \
                float(d['sec'])/3600.0

        degs[i] = deg

    degs = sign*degs
    return degs


def deg_to_hmsstr(degs, decpnts=0):
    """Convert degrees to HH:MM:SS.SS sexigesimal string.
        
        Inputs:
            degs: A list of angles, in degrees.
            decpnts: Number of decimal points to show for seconds.
                (Default: 0)

        Outputs:
            hmsstrs: A list of hms strings.
    """
    signs = np.atleast_1d(np.sign(degs))
    hours = np.atleast_1d(np.abs(degs)/15.0)
    strs = []
    for sign, hour in zip(signs, hours):
        # Add small value so results isn't affected by machine precision.
        hour += 1e-7 # <1ms 
        h = int(hour)
        min = (hour-h)*60.0
        m = int(min)
        s = (min-m)*60.0
        if sign == -1:
            sign = "-"
        else:
            sign = ""
        if decpnts < 0:
            secfmt = "%f"
        else:
            secfmt = "%."+("%d"%decpnts)+"f"
        if (s >= 9.9995):
            posn = "%s%.2d:%.2d:%s" % (sign, h, m, secfmt % s)
        else:
            posn = "%s%.2d:%.2d:0%s" % (sign, h, m, secfmt % s)
        strs.append(posn)
    return strs
        

def deg_to_dmsstr(degs, decpnts=0):
    """Convert degrees to DD:MM:SS.SS sexigesimal string.
        
        Inputs:
            degs: A list of angles, in degrees.
            decpnts: Number of decimal points to show for seconds.
                (Default: 0)

        Outputs:
            dmsstrs: A list of dms strings.
    """
    signs = np.atleast_1d(np.sign(degs))
    degs = np.atleast_1d(np.abs(degs))
    strs = []
    for sign, deg in zip(signs, degs):
        # Add small value so results isn't affected by machine precision.
        deg += 1e-12 
        d = int(deg)
        min = (deg-d)*60.0
        m = int(min)
        s = (min-m)*60.0
        if sign == -1:
            sign = "-"
        else:
            sign = ""
        if decpnts < 0:
            secfmt = "%f"
        else:
            secfmt = "%."+("%d"%decpnts)+"f"
        if (s >= 9.9995):
            posn = "%s%.2d:%.2d:%s" % (sign, d, m, secfmt % s)
        else:
            posn = "%s%.2d:%.2d:0%s" % (sign, d, m, secfmt % s)
        strs.append(posn)
    return strs
        

def mjdnow():
    """Return the MJD now.
    """
    utc = datetime.datetime.utcnow()
    dayfrac = utc.day + (utc.hour + \
                            (utc.minute + \
                                (utc.second + \
                                    (utc.microsecond) \
                            /1.0e6)/60.0)/60.0)/24.0
    return date_to_mjd(utc.year, utc.month, dayfrac)


def date_to_mjd(year, month, day):
    """Convert calendar date to Modified Julian Day (MJD).

        Inputs:
            year: integer
            month:  integer
            day: float
    
        (Follow Jean Meeus' Astronomical Algorithms, 2nd Ed., Ch. 7)
    """
    year = np.atleast_1d(year)
    month = np.atleast_1d(month)
    day = np.atleast_1d(day)
    
    year[month<=2] -= 1
    month[month<=2] += 12
    
    A = np.floor(year/100.0)
    B = 2 - A + np.floor(A/4.0)

    JD = np.floor(365.25*(year+4716)) + np.floor(30.6001*(month+1)) + \
            day + B - 1524.5

    if np.any(JD<0.0):
        raise ValueError("This function does not apply for JD < 0.")
    
    return JD.squeeze() - 2400000.5


def gst_to_utc(gst, date):
    """Return the UTC corresponding to the given Greenwich mean sidereal time
        on the given date.

        Inputs:
            gst: The GST, in hours.
            date: A datetime.date object.

        Output:
            utc: The UTC, in hours.
    """
    mjd = date_to_mjd(date.year, date.month, date.day)
    jd = mjd + 2400000.5
    S = jd - 2451545.0
    T = S/36525.0
    T0 = 6.697374558 + (2400.051336 + (0.000025862*T))*T
    T0 = T0 % 24

    utc = 0.9972695663*((gst - T0)%24)
    return utc


def gst_to_mjd(gst, date):
    """Given the date and the Greenwich mean sidereal time in hours
        compute the MJD.

        Inputs:
            gst: The GST, in decimal hours.
            date: The date, a datetime.date object.

        Output:
            mjd: The corresponding MJD.
    """
    utc = gst_to_utc(gst, date)
    warnings.warn("gst_to_mjd is untested.")
    return date_to_mjd(date.year, date.month, date.day+utc/24.0)


def ut_to_gst(ut, date):
    """Given the date and Universal Time in hours compute the 
        corresponding mean sidereal time, also in hours.

        Inputs:
            ut: Universal Time, in decimal hours.
            date: The date, a datetime.date object.

        Output:
            gst: The GST, in decimal hours.
    """
    mjd = date_to_mjd(date.year, date.month, int(date.day))
    jd = mjd + 2400000.5
    S = jd - 2451545.0
    T = S/36525.0
    T0 = 6.697374558 + (2400.051336 + (0.000025862*T))*T
    T0 = T0 % 24
    gst = (ut*1.002737909 + T0) % 24
    return gst

def mjd_to_gst(mjd):
    """Given Modified Julian Day (mjd) return Greenwich mean sidereal time
        in hours.

        Input:
            mjd: The MJD to get GST for.

        Output:
            gst: Sidereal time at Greenwich (in hours).
    """
    jd = mjd + 2400000.5

    # Time of day
    days = (jd-0.5)%1
    hours = days*24
    
    jd0 = jd-days
    T = (jd0 - np.array(2451545.0))/np.array(36525.0)
    T0 = 6.697374558 + (2400.051336*T) + (0.000025862*T**2)
    # Reduce to range 0-24
    T0 = T0 % 24

    UT = hours*1.002737909

    gst = UT + T0
    gst = gst % 24
    return gst


def ecliptic_to_equatorial(eclon, eclat):
    """Given ecliptic longitude and ecliptic latitute compute, and
        return the corresponding right ascension, and declination.

        Inputs:
            eclon: Ecliptic longitude, in degrees.
            eclat: Ecliptic latitude, in degrees.

        Oututs:
            ra: Right Ascension (J2000), in degrees.
            decl: Declination (J2000), in degrees.
    """
    eclon_rad = np.deg2rad(eclon)
    eclat_rad = np.deg2rad(eclat)
    ra_rad = np.arctan2(np.sin(eclon_rad)*np.cos(OBLIQRAD) - \
                                np.tan(eclat_rad)*np.sin(OBLIQRAD), \
                        np.cos(eclon_rad))
    decl_rad = np.arcsin(np.sin(eclat_rad)*np.cos(OBLIQRAD) + \
                        np.cos(eclat_rad)*np.sin(OBLIQRAD)*np.sin(eclon_rad))
    ra_deg = np.rad2deg(ra_rad)
    decl_deg = np.rad2deg(decl_rad)
    return ra_deg, decl_deg


<<<<<<< HEAD
def execute(cmd):
    pipe = subprocess.Popen(cmd, stdout=subprocess.PIPE, stderr=subprocess.PIPE)
    stdout, stderr = pipe.communicate()
    retcode = pipe.returncode
    if retcode < 0:
        raise errors.SystemCallError("Execution of command (%s) terminated by signal (%s)!" \
                                     "\nError msg: %s" % \
                                    (cmd, -retcode, stderr))
    elif retcode > 0:
        raise errors.SystemCallError("Execution of command (%s) failed with status (%s)!"  \
                                     "\nError msg: %s" % \
                                (cmd, retcode, stderr))
    else:
        # Exit code is 0, which is "Success". Do nothing.
        pass
    return (stdout, stderr)
=======
def angsep(ra1_deg, dec1_deg, ra2_deg, dec2_deg):
    """Return angular separation (in deg) between two sky positions.
    
        Inputs:
            ra1_deg: R.A. of the first position (in deg).
            dec1_deg: Dec. of the first position (in deg).
            ra2_deg: R.A. of the second position (in deg).
            dec2_deg: Dec. of the second position (in deg).

        Output:
            angsep_deg: The angular separation between the source
                positions (in deg).
    """
    ra1_rad = np.deg2rad(ra1_deg) 
    dec1_rad = np.deg2rad(dec1_deg)
    ra2_rad = np.deg2rad(ra2_deg) 
    dec2_rad = np.deg2rad(dec2_deg)

    angsep_rad = np.arccos(np.sin(dec1_rad)*np.sin(dec2_rad)+\
                    np.cos(dec1_rad)*np.cos(dec2_rad)*np.cos(ra1_rad-ra2_rad))
    angsep_deg = np.rad2deg(angsep_rad)
    return angsep_deg
>>>>>>> e0f348ad
<|MERGE_RESOLUTION|>--- conflicted
+++ resolved
@@ -301,7 +301,6 @@
     return ra_deg, decl_deg
 
 
-<<<<<<< HEAD
 def execute(cmd):
     pipe = subprocess.Popen(cmd, stdout=subprocess.PIPE, stderr=subprocess.PIPE)
     stdout, stderr = pipe.communicate()
@@ -318,7 +317,8 @@
         # Exit code is 0, which is "Success". Do nothing.
         pass
     return (stdout, stderr)
-=======
+
+
 def angsep(ra1_deg, dec1_deg, ra2_deg, dec2_deg):
     """Return angular separation (in deg) between two sky positions.
     
@@ -340,5 +340,4 @@
     angsep_rad = np.arccos(np.sin(dec1_rad)*np.sin(dec2_rad)+\
                     np.cos(dec1_rad)*np.cos(dec2_rad)*np.cos(ra1_rad-ra2_rad))
     angsep_deg = np.rad2deg(angsep_rad)
-    return angsep_deg
->>>>>>> e0f348ad
+    return angsep_deg